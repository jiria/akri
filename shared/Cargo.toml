[package]
name = "akri-shared"
<<<<<<< HEAD
version = "0.1.18"
=======
version = "0.1.17"
>>>>>>> 3b942c4a
authors = ["<bfjelds@microsoft.com>"]
edition = "2018"

# See more keys and their definitions at https://doc.rust-lang.org/cargo/reference/manifest.html

[dependencies]
async-trait = "0.1.0"
bytes = "0.5"
either = '*'
anyhow = "1.0.38"
futures = "0.3.1"
futures-old = { version = "0.1", package = "futures" }
futures-util = "0.3"
env_logger = "0.6.1"
hyper = { version = "0.13.10", package = "hyper" }
kube = { version = "0.23.0", features = ["openapi"] }
k8s-openapi = { version = "0.6.0", features = ["v1_16"] }
log = "0.4"
mockall = "0.9.0"
prometheus = { version = "0.11.0", features = ["process"] }
rand = "0.7"
sxd-document = "0.3.0"
sxd-xpath = "0.4.0"
serde = "1.0"
serde_derive = "1.0"
serde_json = "1.0"
serde_yaml = "0.8"
tokio = { version = "0.2", features = ["full"] }
tokio-core = "0.1"
tokio-signal = "0.2"
warp = "0.2"<|MERGE_RESOLUTION|>--- conflicted
+++ resolved
@@ -1,10 +1,6 @@
 [package]
 name = "akri-shared"
-<<<<<<< HEAD
 version = "0.1.18"
-=======
-version = "0.1.17"
->>>>>>> 3b942c4a
 authors = ["<bfjelds@microsoft.com>"]
 edition = "2018"
 
